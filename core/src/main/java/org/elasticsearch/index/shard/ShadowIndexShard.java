--- conflicted
+++ resolved
@@ -18,42 +18,16 @@
  */
 package org.elasticsearch.index.shard;
 
-<<<<<<< HEAD
 import java.io.IOException;
 
-import org.elasticsearch.cluster.ClusterService;
-=======
->>>>>>> 2fd1cde3
 import org.elasticsearch.cluster.routing.ShardRouting;
 import org.elasticsearch.common.settings.Settings;
-<<<<<<< HEAD
-import org.elasticsearch.common.util.BigArrays;
-import org.elasticsearch.index.aliases.IndexAliasesService;
-import org.elasticsearch.index.cache.IndexCache;
-import org.elasticsearch.index.codec.CodecService;
-import org.elasticsearch.index.engine.Engine;
-import org.elasticsearch.index.engine.EngineConfig;
-import org.elasticsearch.index.engine.EngineFactory;
-import org.elasticsearch.index.engine.IndexSearcherWrappingService;
-import org.elasticsearch.index.fielddata.IndexFieldDataService;
-import org.elasticsearch.index.mapper.MapperService;
-=======
 import org.elasticsearch.index.IndexServicesProvider;
 import org.elasticsearch.index.engine.Engine;
 import org.elasticsearch.index.engine.EngineConfig;
->>>>>>> 2fd1cde3
 import org.elasticsearch.index.merge.MergeStats;
 import org.elasticsearch.index.settings.IndexSettings;
 import org.elasticsearch.index.store.Store;
-<<<<<<< HEAD
-import org.elasticsearch.index.termvectors.TermVectorsService;
-import org.elasticsearch.indices.IndicesLifecycle;
-import org.elasticsearch.indices.IndicesWarmer;
-import org.elasticsearch.indices.cache.query.IndicesQueryCache;
-import org.elasticsearch.indices.memory.IndexingMemoryController;
-import org.elasticsearch.threadpool.ThreadPool;
-=======
->>>>>>> 2fd1cde3
 
 /**
  * ShadowIndexShard extends {@link IndexShard} to add file synchronization
@@ -63,30 +37,8 @@
  */
 public final class ShadowIndexShard extends IndexShard {
 
-<<<<<<< HEAD
-    @Inject
-    public ShadowIndexShard(ShardId shardId, @IndexSettings Settings indexSettings,
-                            IndicesLifecycle indicesLifecycle, Store store,
-                            ThreadPool threadPool, MapperService mapperService,
-                            IndexQueryParserService queryParserService, IndexCache indexCache,
-                            IndexAliasesService indexAliasesService, IndicesQueryCache indicesQueryCache,
-                            CodecService codecService, TermVectorsService termVectorsService, IndexFieldDataService indexFieldDataService,
-                            @Nullable IndicesWarmer warmer,
-                            SimilarityService similarityService,
-                            EngineFactory factory,
-                            ShardPath path, BigArrays bigArrays, IndexSearcherWrappingService wrappingService,
-                            IndexingMemoryController indexingMemoryController) throws IOException {
-        super(shardId, indexSettings, indicesLifecycle, store,
-              threadPool, mapperService, queryParserService, indexCache, indexAliasesService,
-              indicesQueryCache, codecService,
-              termVectorsService, indexFieldDataService,
-              warmer, similarityService,
-              factory, path, bigArrays, wrappingService,
-              indexingMemoryController);
-=======
     public ShadowIndexShard(ShardId shardId, @IndexSettings Settings indexSettings, ShardPath path, Store store, IndexServicesProvider provider) throws IOException {
         super(shardId, indexSettings, path, store, provider);
->>>>>>> 2fd1cde3
     }
 
     /**
